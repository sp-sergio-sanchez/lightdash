--- conflicted
+++ resolved
@@ -81,12 +81,6 @@
             .delete();
     }
 
-<<<<<<< HEAD
-    async get(
-        projectUuid: string,
-        jobId?: string,
-    ): Promise<ValidationResponse[]> {
-=======
     async getByValidationId(
         validationId: number,
     ): Promise<Pick<ValidationResponseBase, 'validationId' | 'projectUuid'>> {
@@ -113,8 +107,10 @@
             .delete();
     }
 
-    async get(projectUuid: string): Promise<ValidationResponse[]> {
->>>>>>> 0859e76a
+    async get(
+        projectUuid: string,
+        jobId?: string,
+    ): Promise<ValidationResponse[]> {
         const chartValidationErrorsRows: (DbValidationTable &
             Pick<SavedChartTable['base'], 'name'> &
             Pick<UserTable['base'], 'first_name' | 'last_name'> &
