--- conflicted
+++ resolved
@@ -954,8 +954,24 @@
                 "type": "object",
                 "description": "From T, pick a set of properties whose keys are in the union K"
             },
+            "ChartType": {
+                "enum": ["cartesian", "table", "big_number"],
+                "type": "string"
+            },
             "ChartSummary": {
-                "$ref": "#/components/schemas/Pick_SavedChart.uuid-or-name-or-description-or-spaceName-or-spaceUuid-or-projectUuid-or-organizationUuid-or-pinnedListUuid_"
+                "allOf": [
+                    {
+                        "$ref": "#/components/schemas/Pick_SavedChart.uuid-or-name-or-description-or-spaceName-or-spaceUuid-or-projectUuid-or-organizationUuid-or-pinnedListUuid_"
+                    },
+                    {
+                        "properties": {
+                            "chartType": {
+                                "$ref": "#/components/schemas/ChartType"
+                            }
+                        },
+                        "type": "object"
+                    }
+                ]
             },
             "ApiChartSummaryListResponse": {
                 "properties": {
@@ -2650,11 +2666,7 @@
     },
     "info": {
         "title": "Lightdash API",
-<<<<<<< HEAD
-        "version": "0.598.3",
-=======
-        "version": "0.600.0",
->>>>>>> 0859e76a
+        "version": "0.600.1",
         "description": "Open API documentation for all public Lightdash API endpoints",
         "license": {
             "name": "MIT"
